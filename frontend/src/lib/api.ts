import { createClient } from '@/lib/supabase/client';

const API_URL = process.env.NEXT_PUBLIC_BACKEND_URL || '';

// Simple cache implementation for non-agent data
const apiCache = {
  projects: new Map(),
  threads: new Map(),
  threadMessages: new Map(),
  
  getProject: (projectId: string) => apiCache.projects.get(projectId),
  setProject: (projectId: string, data: any) => apiCache.projects.set(projectId, data),
  
  getProjects: () => apiCache.projects.get('all'),
  setProjects: (data: any) => apiCache.projects.set('all', data),
  
  getThreads: (projectId: string) => apiCache.threads.get(projectId || 'all'),
  setThreads: (projectId: string, data: any) => apiCache.threads.set(projectId || 'all', data),
  
  getThreadMessages: (threadId: string) => apiCache.threadMessages.get(threadId),
  setThreadMessages: (threadId: string, data: any) => apiCache.threadMessages.set(threadId, data),
  
  // Helper to clear parts of the cache when data changes
  invalidateThreadMessages: (threadId: string) => apiCache.threadMessages.delete(threadId),
};

// Track active streams by agent run ID
const activeStreams = new Map<string, EventSource>();

// Track agent runs that have been confirmed as completed or not found
const nonRunningAgentRuns = new Set<string>();

export type Project = {
  id: string;
  name: string;
  description: string;
  account_id: string;
  created_at: string;
  sandbox: {
    vnc_preview?: string;
    id?: string;
    pass?: string;
  };
}

export type Thread = {
  thread_id: string;
  account_id: string | null;
  project_id?: string | null;
  created_at: string;
  updated_at: string;
}

export type Message = {
  role: string;
  content: string;
  type: string;
}

export type AgentRun = {
  id: string;
  thread_id: string;
  status: 'running' | 'completed' | 'stopped' | 'error';
  started_at: string;
  completed_at: string | null;
  responses: Message[];
  error: string | null;
}

export type ToolCall = {
  name: string;
  arguments: Record<string, unknown>;
}

// Project APIs
export const getProjects = async (): Promise<Project[]> => {
  // Check cache first
  const cached = apiCache.getProjects();
  if (cached) {
    return cached;
  }
  
  try {
    const supabase = createClient();
    const { data, error } = await supabase
      .from('projects')
      .select('*');
    
    if (error) {
      // Handle permission errors specifically
      if (error.code === '42501' && error.message.includes('has_role_on_account')) {
        console.error('Permission error: User does not have proper account access');
        return []; // Return empty array instead of throwing
      }
      throw error;
    }
    
    // Cache the result
    apiCache.setProjects(data || []);
    return data || [];
  } catch (err) {
    console.error('Error fetching projects:', err);
    // Return empty array for permission errors to avoid crashing the UI
    return [];
  }
};

export const getProject = async (projectId: string): Promise<Project> => {
  // Check cache first
  const cached = apiCache.getProject(projectId);
  if (cached) {
    return cached;
  }
  
  const supabase = createClient();
  const { data, error } = await supabase
    .from('projects')
    .select('*')
    .eq('project_id', projectId)
    .single();
  
  if (error) throw error;

  // If project has a sandbox, ensure it's started
  if (data.sandbox?.id) {
    try {
      const { data: { session } } = await supabase.auth.getSession();
      if (session?.access_token) {
        console.log(`Ensuring sandbox is active for project ${projectId}...`);
        const response = await fetch(`${API_URL}/project/${projectId}/sandbox/ensure-active`, {
          method: 'POST',
          headers: {
            'Authorization': `Bearer ${session.access_token}`,
            'Content-Type': 'application/json',
          },
        });
        
        if (!response.ok) {
          const errorText = await response.text().catch(() => 'No error details available');
          console.warn(`Failed to ensure sandbox is active: ${response.status} ${response.statusText}`, errorText);
        } else {
          console.log('Sandbox activation successful');
        }
      }
    } catch (sandboxError) {
      console.warn('Failed to ensure sandbox is active:', sandboxError);
      // Non-blocking error - continue with the project data
    }
  }
  
  // Cache the result
  apiCache.setProject(projectId, data);
  return data;
};

export const createProject = async (
  projectData: { name: string; description: string }, 
  accountId?: string
): Promise<Project> => {
  const supabase = createClient();
  
  // If accountId is not provided, we'll need to get the user's ID
  if (!accountId) {
    const { data: userData, error: userError } = await supabase.auth.getUser();
    
    if (userError) throw userError;
    if (!userData.user) throw new Error('You must be logged in to create a project');
    
    // In Basejump, the personal account ID is the same as the user ID
    accountId = userData.user.id;
  }
  
  const { data, error } = await supabase
    .from('projects')
    .insert({ 
      name: projectData.name, 
      description: projectData.description || null,
      account_id: accountId
    })
    .select()
    .single();
  
  if (error) throw error;
  
  // Map the database response to our Project type
  return {
    id: data.project_id,
    name: data.name,
    description: data.description || '',
    account_id: data.account_id,
    created_at: data.created_at,
    sandbox: { id: "", pass: "", vnc_preview: "" }
  };
};

export const updateProject = async (projectId: string, data: Partial<Project>): Promise<Project> => {
  const supabase = createClient();
  const { data: updatedData, error } = await supabase
    .from('projects')
    .update(data)
    .eq('project_id', projectId)
    .select()
    .single();
  
  if (error) {
    console.error('Error updating project:', error);
    throw error;
  }
  
  if (!updatedData) {
    throw new Error('No data returned from update');
  }

  // Invalidate cache after successful update
  apiCache.projects.delete(projectId);
  apiCache.projects.delete('all');
  
  // Dispatch a custom event to notify components about the project change
  if (typeof window !== 'undefined') {
    window.dispatchEvent(new CustomEvent('project-updated', { 
      detail: { 
        projectId, 
        updatedData: {
          id: updatedData.project_id || updatedData.id,
          name: updatedData.name,
          description: updatedData.description
        }
      } 
    }));
  }
  
  return updatedData;
};

export const deleteProject = async (projectId: string): Promise<void> => {
  const supabase = createClient();
  const { error } = await supabase
    .from('projects')
    .delete()
    .eq('project_id', projectId);
  
  if (error) throw error;
};

// Thread APIs
export const getThreads = async (projectId?: string): Promise<Thread[]> => {
  // Check cache first
  const cached = apiCache.getThreads(projectId || 'all');
  if (cached) {
    return cached;
  }
  
  const supabase = createClient();
  let query = supabase.from('threads').select('*');
  
  if (projectId) {
    query = query.eq('project_id', projectId);
  }
  
  const { data, error } = await query;
  
  if (error) throw error;
  
  // Cache the result
  apiCache.setThreads(projectId || 'all', data || []);
  return data || [];
};

export const getThread = async (threadId: string): Promise<Thread> => {
  const supabase = createClient();
  const { data, error } = await supabase
    .from('threads')
    .select('*')
    .eq('thread_id', threadId)
    .single();
  
  if (error) throw error;
  
  return data;
};

export const createThread = async (projectId: string): Promise<Thread> => {
  const supabase = createClient();
  
  // If user is not logged in, redirect to login
  const { data: { user } } = await supabase.auth.getUser();
  if (!user) {
    throw new Error('You must be logged in to create a thread');
  }
  
  const { data, error } = await supabase
    .from('threads')
    .insert({
      project_id: projectId,
      account_id: user.id, // Use the current user's ID as the account ID
    })
    .select()
    .single();
  
  if (error) throw error;
  
  return data;
};

export const addUserMessage = async (threadId: string, content: string): Promise<void> => {
  const supabase = createClient();
  
  // Format the message in the format the LLM expects - keep it simple with only required fields
  const message = {
    role: 'user',
    content: content
  };
  
  // Insert the message into the messages table
  const { error } = await supabase
    .from('messages')
    .insert({
      thread_id: threadId,
      type: 'user',
      is_llm_message: true,
      content: JSON.stringify(message)
    });
  
  if (error) {
    console.error('Error adding user message:', error);
    throw new Error(`Error adding message: ${error.message}`);
  }
  
  // Invalidate the cache for this thread's messages
  apiCache.invalidateThreadMessages(threadId);
};

export const getMessages = async (threadId: string): Promise<Message[]> => {
  // Check cache first
  const cached = apiCache.getThreadMessages(threadId);
  if (cached) {
    return cached;
  }
  
  const supabase = createClient();
  
  const { data, error } = await supabase
    .from('messages')
    .select('*')
    .eq('thread_id', threadId)
    .neq('type', 'cost')
    .neq('type', 'summary')
    .order('created_at', { ascending: true });
  
  if (error) {
    console.error('Error fetching messages:', error);
    throw new Error(`Error getting messages: ${error.message}`);
  }

  console.log('[API] Messages fetched:', data);
  
  // Cache the result
  apiCache.setThreadMessages(threadId, data || []);
  
  return data || [];
};

// Agent APIs
export const startAgent = async (
  threadId: string, 
  options?: {
    model_name?: string;
    enable_thinking?: boolean;
    reasoning_effort?: string;
    stream?: boolean;
  }
): Promise<{ agent_run_id: string }> => {
  try {
    const supabase = createClient();
    const { data: { session } } = await supabase.auth.getSession();
    
    if (!session?.access_token) {
      throw new Error('No access token available');
    }

    // Check if backend URL is configured
    if (!API_URL) {
      throw new Error('Backend URL is not configured. Set NEXT_PUBLIC_BACKEND_URL in your environment.');
    }

    console.log(`[API] Starting agent for thread ${threadId} using ${API_URL}/thread/${threadId}/agent/start`);
    
    const response = await fetch(`${API_URL}/thread/${threadId}/agent/start`, {
      method: 'POST',
      headers: {
        'Content-Type': 'application/json',
        'Authorization': `Bearer ${session.access_token}`,
      },
<<<<<<< HEAD
      body: JSON.stringify(options || {}),
=======
      // Add cache: 'no-store' to prevent caching
      cache: 'no-store',
>>>>>>> 77cb8a03
    });
    
    if (!response.ok) {
      const errorText = await response.text().catch(() => 'No error details available');
      console.error(`[API] Error starting agent: ${response.status} ${response.statusText}`, errorText);
      throw new Error(`Error starting agent: ${response.statusText} (${response.status})`);
    }
    
    return response.json();
  } catch (error) {
    console.error('[API] Failed to start agent:', error);
    
    // Provide clearer error message for network errors
    if (error instanceof TypeError && error.message.includes('Failed to fetch')) {
      throw new Error(`Cannot connect to backend server. Please check your internet connection and make sure the backend is running.`);
    }
    
    throw error;
  }
};

export const stopAgent = async (agentRunId: string): Promise<void> => {
  // Add to non-running set immediately to prevent reconnection attempts
  nonRunningAgentRuns.add(agentRunId);
  
  // Close any existing stream
  const existingStream = activeStreams.get(agentRunId);
  if (existingStream) {
    console.log(`[API] Closing existing stream for ${agentRunId} before stopping agent`);
    existingStream.close();
    activeStreams.delete(agentRunId);
  }
  
  const supabase = createClient();
  const { data: { session } } = await supabase.auth.getSession();
  
  if (!session?.access_token) {
    throw new Error('No access token available');
  }

  const response = await fetch(`${API_URL}/agent-run/${agentRunId}/stop`, {
    method: 'POST',
    headers: {
      'Content-Type': 'application/json',
      'Authorization': `Bearer ${session.access_token}`,
    },
    // Add cache: 'no-store' to prevent caching
    cache: 'no-store',
  });
  
  if (!response.ok) {
    throw new Error(`Error stopping agent: ${response.statusText}`);
  }
};

export const getAgentStatus = async (agentRunId: string): Promise<AgentRun> => {
  console.log(`[API] Requesting agent status for ${agentRunId}`);
  
  // If we already know this agent is not running, throw an error
  if (nonRunningAgentRuns.has(agentRunId)) {
    console.log(`[API] Agent run ${agentRunId} is known to be non-running, returning error`);
    throw new Error(`Agent run ${agentRunId} is not running`);
  }
  
  try {
    const supabase = createClient();
    const { data: { session } } = await supabase.auth.getSession();
    
    if (!session?.access_token) {
      console.error('[API] No access token available for getAgentStatus');
      throw new Error('No access token available');
    }

    const url = `${API_URL}/agent-run/${agentRunId}`;
    console.log(`[API] Fetching from: ${url}`);
    
    const response = await fetch(url, {
      headers: {
        'Authorization': `Bearer ${session.access_token}`,
      },
      // Add cache: 'no-store' to prevent caching
      cache: 'no-store',
    });
    
    if (!response.ok) {
      const errorText = await response.text().catch(() => 'No error details available');
      console.error(`[API] Error getting agent status: ${response.status} ${response.statusText}`, errorText);
      
      // If we get a 404, add to non-running set
      if (response.status === 404) {
        nonRunningAgentRuns.add(agentRunId);
      }
      
      throw new Error(`Error getting agent status: ${response.statusText} (${response.status})`);
    }
    
    const data = await response.json();
    console.log(`[API] Successfully got agent status:`, data);
    
    // If agent is not running, add to non-running set
    if (data.status !== 'running') {
      nonRunningAgentRuns.add(agentRunId);
    }
    
    return data;
  } catch (error) {
    console.error('[API] Failed to get agent status:', error);
    throw error;
  }
};

export const getAgentRuns = async (threadId: string): Promise<AgentRun[]> => {
  try {
    const supabase = createClient();
    const { data: { session } } = await supabase.auth.getSession();
    
    if (!session?.access_token) {
      throw new Error('No access token available');
    }

    const response = await fetch(`${API_URL}/thread/${threadId}/agent-runs`, {
      headers: {
        'Authorization': `Bearer ${session.access_token}`,
      },
      // Add cache: 'no-store' to prevent caching
      cache: 'no-store',
    });
    
    if (!response.ok) {
      throw new Error(`Error getting agent runs: ${response.statusText}`);
    }
    
    const data = await response.json();
    return data.agent_runs || [];
  } catch (error) {
    console.error('Failed to get agent runs:', error);
    throw error;
  }
};

export const streamAgent = (agentRunId: string, callbacks: {
  onMessage: (content: string) => void;
  onError: (error: Error | string) => void;
  onClose: () => void;
}): () => void => {
  console.log(`[STREAM] streamAgent called for ${agentRunId}`);
  
  // Check if this agent run is known to be non-running
  if (nonRunningAgentRuns.has(agentRunId)) {
    console.log(`[STREAM] Agent run ${agentRunId} is known to be non-running, not creating stream`);
    // Notify the caller immediately
    setTimeout(() => {
      callbacks.onError(`Agent run ${agentRunId} is not running`);
      callbacks.onClose();
    }, 0);
    
    // Return a no-op cleanup function
    return () => {};
  }
  
  // Check if there's already an active stream for this agent run
  const existingStream = activeStreams.get(agentRunId);
  if (existingStream) {
    console.log(`[STREAM] Stream already exists for ${agentRunId}, closing it first`);
    existingStream.close();
    activeStreams.delete(agentRunId);
  }
  
  // Set up a new stream
  try {
    const setupStream = async () => {
      // First verify the agent is actually running
      try {
        const status = await getAgentStatus(agentRunId);
        if (status.status !== 'running') {
          console.log(`[STREAM] Agent run ${agentRunId} is not running (status: ${status.status}), not creating stream`);
          nonRunningAgentRuns.add(agentRunId);
          callbacks.onError(`Agent run ${agentRunId} is not running (status: ${status.status})`);
          callbacks.onClose();
          return;
        }
      } catch (err) {
        console.error(`[STREAM] Error verifying agent run ${agentRunId}:`, err);
        
        // Check if this is a "not found" error
        const errorMessage = err instanceof Error ? err.message : String(err);
        const isNotFoundError = errorMessage.includes('not found') || 
                               errorMessage.includes('404') || 
                               errorMessage.includes('does not exist');
        
        if (isNotFoundError) {
          console.log(`[STREAM] Agent run ${agentRunId} not found, not creating stream`);
          nonRunningAgentRuns.add(agentRunId);
        }
        
        callbacks.onError(errorMessage);
        callbacks.onClose();
        return;
      }
      
      const supabase = createClient();
      const { data: { session } } = await supabase.auth.getSession();
      
      if (!session?.access_token) {
        console.error('[STREAM] No auth token available');
        callbacks.onError(new Error('Authentication required'));
        callbacks.onClose();
        return;
      }
      
      const url = new URL(`${API_URL}/agent-run/${agentRunId}/stream`);
      url.searchParams.append('token', session.access_token);
      
      console.log(`[STREAM] Creating EventSource for ${agentRunId}`);
      const eventSource = new EventSource(url.toString());
      
      // Store the EventSource in the active streams map
      activeStreams.set(agentRunId, eventSource);
      
      eventSource.onopen = () => {
        console.log(`[STREAM] Connection opened for ${agentRunId}`);
      };
      
      eventSource.onmessage = (event) => {
        try {
          const rawData = event.data;
          if (rawData.includes('"type":"ping"')) return;
          
          // Log raw data for debugging (truncated for readability)
          console.log(`[STREAM] Received data for ${agentRunId}: ${rawData.substring(0, 100)}${rawData.length > 100 ? '...' : ''}`);
          
          // Skip empty messages
          if (!rawData || rawData.trim() === '') {
            console.debug('[STREAM] Received empty message, skipping');
            return;
          }
          
          // Check for "Agent run not found" error
          if (rawData.includes('Agent run') && rawData.includes('not found in active runs')) {
            console.log(`[STREAM] Agent run ${agentRunId} not found in active runs, closing stream`);
            
            // Add to non-running set to prevent future reconnection attempts
            nonRunningAgentRuns.add(agentRunId);
            
            // Notify about the error
            callbacks.onError("Agent run not found in active runs");
            
            // Clean up
            eventSource.close();
            activeStreams.delete(agentRunId);
            callbacks.onClose();
            
            return;
          }
          
          // Check for completion messages
          if (rawData.includes('"type":"status"') && rawData.includes('"status":"completed"')) {
            console.log(`[STREAM] Detected completion status message for ${agentRunId}`);
            
            // Check for specific completion messages that indicate we should stop checking
            if (rawData.includes('Run data not available for streaming') || 
                rawData.includes('Stream ended with status: completed')) {
              console.log(`[STREAM] Detected final completion message for ${agentRunId}, adding to non-running set`);
              // Add to non-running set to prevent future reconnection attempts
              nonRunningAgentRuns.add(agentRunId);
            }
            
            // Notify about the message
            callbacks.onMessage(rawData);
            
            // Clean up
            eventSource.close();
            activeStreams.delete(agentRunId);
            callbacks.onClose();
            
            return;
          }
          
          // Check for thread run end message
          if (rawData.includes('"type":"status"') && rawData.includes('"status_type":"thread_run_end"')) {
            console.log(`[STREAM] Detected thread run end message for ${agentRunId}`);
            
            // Add to non-running set
            nonRunningAgentRuns.add(agentRunId);
            
            // Notify about the message
            callbacks.onMessage(rawData);
            
            // Clean up
            eventSource.close();
            activeStreams.delete(agentRunId);
            callbacks.onClose();
            
            return;
          }
          
          // For all other messages, just pass them through
          callbacks.onMessage(rawData);
          
        } catch (error) {
          console.error(`[STREAM] Error handling message:`, error);
          callbacks.onError(error instanceof Error ? error : String(error));
        }
      };
      
      eventSource.onerror = (event) => {
        console.log(`[STREAM] EventSource error for ${agentRunId}:`, event);
        
        // Check if the agent is still running
        getAgentStatus(agentRunId)
          .then(status => {
            if (status.status !== 'running') {
              console.log(`[STREAM] Agent run ${agentRunId} is not running after error, closing stream`);
              nonRunningAgentRuns.add(agentRunId);
              eventSource.close();
              activeStreams.delete(agentRunId);
              callbacks.onClose();
            } else {
              console.log(`[STREAM] Agent run ${agentRunId} is still running after error, keeping stream open`);
              // Let the browser handle reconnection for non-fatal errors
            }
          })
          .catch(err => {
            console.error(`[STREAM] Error checking agent status after stream error:`, err);
            
            // Check if this is a "not found" error
            const errMsg = err instanceof Error ? err.message : String(err);
            const isNotFoundErr = errMsg.includes('not found') || 
                                 errMsg.includes('404') || 
                                 errMsg.includes('does not exist');
            
            if (isNotFoundErr) {
              console.log(`[STREAM] Agent run ${agentRunId} not found after error, closing stream`);
              nonRunningAgentRuns.add(agentRunId);
              eventSource.close();
              activeStreams.delete(agentRunId);
              callbacks.onClose();
            }
            
            // For other errors, notify but don't close the stream
            callbacks.onError(errMsg);
          });
      };
    };
    
    // Start the stream setup
    setupStream();
    
    // Return a cleanup function
    return () => {
      console.log(`[STREAM] Cleanup called for ${agentRunId}`);
      const stream = activeStreams.get(agentRunId);
      if (stream) {
        console.log(`[STREAM] Closing stream for ${agentRunId}`);
        stream.close();
        activeStreams.delete(agentRunId);
      }
    };
  } catch (error) {
    console.error(`[STREAM] Error setting up stream for ${agentRunId}:`, error);
    callbacks.onError(error instanceof Error ? error : String(error));
    callbacks.onClose();
    return () => {};
  }
};

// Sandbox API Functions
export const createSandboxFile = async (sandboxId: string, filePath: string, content: string): Promise<void> => {
  try {
    const supabase = createClient();
    const { data: { session } } = await supabase.auth.getSession();
    
    if (!session?.access_token) {
      throw new Error('No access token available');
    }

    // Use FormData to handle both text and binary content more reliably
    const formData = new FormData();
    formData.append('path', filePath);
    
    // Create a Blob from the content string and append as a file
    const blob = new Blob([content], { type: 'application/octet-stream' });
    formData.append('file', blob, filePath.split('/').pop() || 'file');

    const response = await fetch(`${API_URL}/sandboxes/${sandboxId}/files`, {
      method: 'POST',
      headers: {
        'Authorization': `Bearer ${session.access_token}`,
      },
      body: formData,
    });
    
    if (!response.ok) {
      const errorText = await response.text().catch(() => 'No error details available');
      console.error(`Error creating sandbox file: ${response.status} ${response.statusText}`, errorText);
      throw new Error(`Error creating sandbox file: ${response.statusText} (${response.status})`);
    }
    
    return response.json();
  } catch (error) {
    console.error('Failed to create sandbox file:', error);
    throw error;
  }
};

// Fallback method for legacy support using JSON
export const createSandboxFileJson = async (sandboxId: string, filePath: string, content: string): Promise<void> => {
  try {
    const supabase = createClient();
    const { data: { session } } = await supabase.auth.getSession();
    
    if (!session?.access_token) {
      throw new Error('No access token available');
    }

    const response = await fetch(`${API_URL}/sandboxes/${sandboxId}/files/json`, {
      method: 'POST',
      headers: {
        'Content-Type': 'application/json',
        'Authorization': `Bearer ${session.access_token}`,
      },
      body: JSON.stringify({
        path: filePath,
        content: content
      }),
    });
    
    if (!response.ok) {
      const errorText = await response.text().catch(() => 'No error details available');
      console.error(`Error creating sandbox file (JSON): ${response.status} ${response.statusText}`, errorText);
      throw new Error(`Error creating sandbox file: ${response.statusText} (${response.status})`);
    }
    
    return response.json();
  } catch (error) {
    console.error('Failed to create sandbox file with JSON:', error);
    throw error;
  }
};

export interface FileInfo {
  name: string;
  path: string;
  is_dir: boolean;
  size: number;
  mod_time: string;
  permissions?: string;
}

export const listSandboxFiles = async (sandboxId: string, path: string): Promise<FileInfo[]> => {
  try {
    const supabase = createClient();
    const { data: { session } } = await supabase.auth.getSession();
    
    if (!session?.access_token) {
      throw new Error('No access token available');
    }

    const url = new URL(`${API_URL}/sandboxes/${sandboxId}/files`);
    url.searchParams.append('path', path);

    const response = await fetch(url.toString(), {
      headers: {
        'Authorization': `Bearer ${session.access_token}`,
      },
    });
    
    if (!response.ok) {
      const errorText = await response.text().catch(() => 'No error details available');
      console.error(`Error listing sandbox files: ${response.status} ${response.statusText}`, errorText);
      throw new Error(`Error listing sandbox files: ${response.statusText} (${response.status})`);
    }
    
    const data = await response.json();
    return data.files || [];
  } catch (error) {
    console.error('Failed to list sandbox files:', error);
    throw error;
  }
};

export const getSandboxFileContent = async (sandboxId: string, path: string): Promise<string | Blob> => {
  try {
    const supabase = createClient();
    const { data: { session } } = await supabase.auth.getSession();
    
    if (!session?.access_token) {
      throw new Error('No access token available');
    }

    const url = new URL(`${API_URL}/sandboxes/${sandboxId}/files/content`);
    url.searchParams.append('path', path);

    const response = await fetch(url.toString(), {
      headers: {
        'Authorization': `Bearer ${session.access_token}`,
      },
    });
    
    if (!response.ok) {
      const errorText = await response.text().catch(() => 'No error details available');
      console.error(`Error getting sandbox file content: ${response.status} ${response.statusText}`, errorText);
      throw new Error(`Error getting sandbox file content: ${response.statusText} (${response.status})`);
    }
    
    // Check if it's a text file or binary file based on content-type
    const contentType = response.headers.get('content-type');
    if (contentType && contentType.includes('text') || contentType?.includes('application/json')) {
      return await response.text();
    } else {
      return await response.blob();
    }
  } catch (error) {
    console.error('Failed to get sandbox file content:', error);
    throw error;
  }
};<|MERGE_RESOLUTION|>--- conflicted
+++ resolved
@@ -391,12 +391,10 @@
         'Content-Type': 'application/json',
         'Authorization': `Bearer ${session.access_token}`,
       },
-<<<<<<< HEAD
-      body: JSON.stringify(options || {}),
-=======
       // Add cache: 'no-store' to prevent caching
       cache: 'no-store',
->>>>>>> 77cb8a03
+      // Add the body, stringifying the options or an empty object
+      body: JSON.stringify(options || {}),
     });
     
     if (!response.ok) {
